name = "LuxUtils"
uuid = "055c4679-0785-4377-afd4-4bfcfc51ff01"
authors = ["Marcos Gil <marcosgildeoliveira@gmail.com> and contributors"]
version = "1.0.0-DEV"

[deps]
ADTypes = "47edcb42-4c32-4615-8424-f2b9edc5f35b"
JLD2 = "033835bb-8acc-5ee8-8aae-3f567f8a3819"
LinearAlgebra = "37e2e46d-f89d-539d-b4ee-838fcccc9c8e"
Lux = "b2108857-7c20-44ae-9111-449ecde12c47"
MLUtils = "f1d291b0-491e-4a28-83b9-f70985020b54"
Optimisers = "3bd65402-5787-11e9-1adc-39752487f4e2"
ProgressMeter = "92933f4c-e287-5a05-a399-4b506db050ca"
Random = "9a3f8284-a2c9-5f02-9a11-845980a1fd5c"
Statistics = "10745b16-79ce-11e8-11f9-7d13ad32a3b2"
UnPack = "3a884ed6-31ef-47d7-9d2a-63182c4928ed"
Zygote = "e88e6eb3-aa80-5325-afca-941959d7151f"

[compat]
<<<<<<< HEAD
Statistics = "1"
=======
ProgressMeter = "1"
>>>>>>> 076ed669
julia = "1.6.7"

[extras]
Test = "8dfed614-e22c-5e08-85e1-65c5234f0b40"

[targets]
test = ["Test"]<|MERGE_RESOLUTION|>--- conflicted
+++ resolved
@@ -17,11 +17,8 @@
 Zygote = "e88e6eb3-aa80-5325-afca-941959d7151f"
 
 [compat]
-<<<<<<< HEAD
 Statistics = "1"
-=======
 ProgressMeter = "1"
->>>>>>> 076ed669
 julia = "1.6.7"
 
 [extras]
