name = "LuxUtils"
uuid = "055c4679-0785-4377-afd4-4bfcfc51ff01"
authors = ["Marcos Gil <marcosgildeoliveira@gmail.com> and contributors"]
version = "1.0.0-DEV"

[deps]
ADTypes = "47edcb42-4c32-4615-8424-f2b9edc5f35b"
JLD2 = "033835bb-8acc-5ee8-8aae-3f567f8a3819"
LinearAlgebra = "37e2e46d-f89d-539d-b4ee-838fcccc9c8e"
Lux = "b2108857-7c20-44ae-9111-449ecde12c47"
MLUtils = "f1d291b0-491e-4a28-83b9-f70985020b54"
Optimisers = "3bd65402-5787-11e9-1adc-39752487f4e2"
ProgressMeter = "92933f4c-e287-5a05-a399-4b506db050ca"
Random = "9a3f8284-a2c9-5f02-9a11-845980a1fd5c"
Statistics = "10745b16-79ce-11e8-11f9-7d13ad32a3b2"
UnPack = "3a884ed6-31ef-47d7-9d2a-63182c4928ed"
Zygote = "e88e6eb3-aa80-5325-afca-941959d7151f"

[compat]
<<<<<<< HEAD
MLUtils = "0.4"
=======
Statistics = "1"
ProgressMeter = "1"
>>>>>>> 97df29f6
julia = "1.6.7"

[extras]
Test = "8dfed614-e22c-5e08-85e1-65c5234f0b40"

[targets]
test = ["Test"]<|MERGE_RESOLUTION|>--- conflicted
+++ resolved
@@ -17,12 +17,9 @@
 Zygote = "e88e6eb3-aa80-5325-afca-941959d7151f"
 
 [compat]
-<<<<<<< HEAD
-MLUtils = "0.4"
-=======
 Statistics = "1"
 ProgressMeter = "1"
->>>>>>> 97df29f6
+MLUtils = "0.4"
 julia = "1.6.7"
 
 [extras]
