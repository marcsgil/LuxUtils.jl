--- conflicted
+++ resolved
@@ -17,9 +17,7 @@
 Zygote = "e88e6eb3-aa80-5325-afca-941959d7151f"
 
 [compat]
-<<<<<<< HEAD
 ADTypes = "1"
-=======
 UnPack = "1"
 Zygote = "0.6"
 Statistics = "1"
@@ -27,7 +25,6 @@
 MLUtils = "0.4"
 Lux = "0.5"
 JLD2 = "0.4"
->>>>>>> e15abbcd
 julia = "1.6.7"
 
 [extras]
